--- conflicted
+++ resolved
@@ -12,7 +12,6 @@
     resides. Python's id() function does not guarantee unique object ids
     in terms of process lifetime, only in terms of object lifetime.
     """
-<<<<<<< HEAD
     def subscribe(self, message, callback):
         """Subscribe to a list of *events* composed of (sender, message)
         tuples. If a sender is None, the method will subscribe to a message
@@ -20,15 +19,6 @@
         
         When *sender* sends the particular event, *callback* will be called with
         the event is the first argument.
-=======
-    def subscribe(self, events, callback):
-        """Subscribe to a list of *events* composed of *(sender, message)*
-        tuples.
-
-        If a *sender* is `None`, the method will subscribe to a message coming from
-        all senders. When *sender* sends the particular event, *callback* will
-        be called with the event is the first argument.
->>>>>>> ee9321c5
         """
         dispatcher.subscribe([(self, message)], callback)
         
