"""Handle session management.

A session is an ordinary Python module that is stored in a per-user
directory."""
import os
import imp
import logbook
import xdg.BaseDirectory


PATH = xdg.BaseDirectory.save_data_path('concert')

DEFAULT_LOGFILE = os.path.join(PATH, 'concert.log')


def _strip(path):
    return os.path.splitext(path)[0]


def path(session):
    """Get absolute path of *session* module."""
    return os.path.join(PATH, session + '.py')


def create(session, logfile=None):
    """Create a template with *session* name and write it

    .. note:: This will *always* overwrite session.
    """
    template = 'import quantities as q\n'
<<<<<<< HEAD

    if logfile:
        template += 'import logbook\n'
        template += '__handler__ = logbook.FileHandler("%s")\n' % logfile

=======
>>>>>>> fa51a351
    template += '__doc__ = "This is session %s"\n' % session

    if not os.path.exists(PATH):
        os.mkdir(PATH)

    with open(path(session), 'w') as session_file:
        session_file.write(template)


def get_handler(m):
    """Return logbook handler if m.__handler__ is one, or a
    logbook.StderrHandler."""
    if hasattr(m, '__handler__'):
        if isinstance(m.__handler__, logbook.Handler):
            return m.__handler__

    return logbook.StderrHandler()


def remove(session):
    """Remove a *session*."""
    if exists(session):
        os.unlink(path(session))


def load(session):
    """Load *session* and return the module."""
    return imp.load_source('m', path(session))


def get_existing():
    """Get all existing session names."""
    sessions = [f for f in os.listdir(PATH) if f.endswith('.py')]
    return [_strip(f) for f in sessions]


def exists(session):
    """Check if *session* already exists."""
    return os.access(path(session), os.R_OK)<|MERGE_RESOLUTION|>--- conflicted
+++ resolved
@@ -28,14 +28,6 @@
     .. note:: This will *always* overwrite session.
     """
     template = 'import quantities as q\n'
-<<<<<<< HEAD
-
-    if logfile:
-        template += 'import logbook\n'
-        template += '__handler__ = logbook.FileHandler("%s")\n' % logfile
-
-=======
->>>>>>> fa51a351
     template += '__doc__ = "This is session %s"\n' % session
 
     if not os.path.exists(PATH):
