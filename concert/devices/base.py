--- conflicted
+++ resolved
@@ -66,12 +66,8 @@
             raise ValueError(s.format(value, param))
 
         msg = "{0}: set {1}='{2}' blocking='{3}'"
-<<<<<<< HEAD
-        log.info(msg.format(str(self), param, value, blocking))
-=======
         log.info(msg.format(str(self.__class__.__name__),
                             param, value, blocking))
->>>>>>> fa51a351
 
         setter = self._setters[param]
         launch(setter, (value,), blocking)
