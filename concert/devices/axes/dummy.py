import random
import time
import quantities as q
from concert.devices.axes.base import Axis, ContinuousAxis, AxisMessage
from concert.devices.axes.base import AxisState


class DummyLimiter(object):
    def __init__(self, low, high):
        self.low = low
        self.high = high

    def __call__(self, value):
        return self.low < value < self.high


class DummyAxis(Axis):
    def __init__(self, calibration, limiter=None):
        super(DummyAxis, self).__init__(calibration)
        self._hard_limits = -100, 100
<<<<<<< HEAD
        if limiter is None:
            self._position = numpy.random.uniform(self._hard_limits[0],
                                                  self._hard_limits[1])
        else:
            self._position = numpy.random.uniform(limiter.low, limiter.high)
=======
        self._position = random.uniform(self._hard_limits[0],
                                        self._hard_limits[1])
>>>>>>> 7e885ad5

        self._register('position',
                       self._get_position,
                       self._set_position,
                       q.m,
                       limiter)

    def _stop_real(self):
        pass

    def hard_position_limit_reached(self):
        return self._position <= self._hard_limits[0] or\
            self._position >= self._hard_limits[1]

    def _set_position(self, position):
        self._set_state(AxisState.MOVING)

        time.sleep(random.random() / 25.)

        if position < self._hard_limits[0]:
            self._position = self._hard_limits[0]
            self.send(AxisMessage.POSITION_LIMIT)
        elif position > self._hard_limits[1]:
            self._position = self._hard_limits[1]
            self.send(AxisMessage.POSITION_LIMIT)
        else:
            self._position = position
            self._set_state(AxisState.STANDBY)

    def _get_position(self):
        return self._position


class DummyContinuousAxis(ContinuousAxis):
    def __init__(self, position_calibration, velocity_calibration):
        super(DummyContinuousAxis, self).__init__(position_calibration,
                                                  velocity_calibration)
        self._position_hard_limits = -10, 10
        self._velocity_hard_limits = -100, 100
        self._position = 0
        self._velocity = 0

        self._register('position',
                       self._get_position,
                       self._set_position,
                       q.m)

        self._register('velocity',
                       self._get_velocity,
                       self._set_velocity,
                       q.m / q.s)

    def _stop_real(self):
        time.sleep(0.1)
        self._velocity = 0

    def _set_position(self, position):
        time.sleep(random.random() / 25.)

        self._position = position
        if self._position < self._position_hard_limits[0]:
            self._position = self._position_hard_limits[0]
        elif self._position > self._position_hard_limits[1]:
            self._position = self._position_hard_limits[1]

    def _get_position(self):
        return self._position

    def _set_velocity(self, velocity):
        self._set_state(AxisState.MOVING)

        time.sleep(random.random())
        self._velocity = velocity

        if self._velocity < self._velocity_hard_limits[0]:
            self._velocity = self._velocity_hard_limits[0]
            self.send(AxisMessage.VELOCITY_LIMIT)
        elif self._velocity > self._velocity_hard_limits[1]:
            self._velocity = self._velocity_hard_limits[1]
            self.send(AxisMessage.VELOCITY_LIMIT)
        else:
            self._set_state(AxisState.STANDBY)

    def _get_velocity(self):
        return self._velocity<|MERGE_RESOLUTION|>--- conflicted
+++ resolved
@@ -18,16 +18,11 @@
     def __init__(self, calibration, limiter=None):
         super(DummyAxis, self).__init__(calibration)
         self._hard_limits = -100, 100
-<<<<<<< HEAD
         if limiter is None:
             self._position = numpy.random.uniform(self._hard_limits[0],
                                                   self._hard_limits[1])
         else:
             self._position = numpy.random.uniform(limiter.low, limiter.high)
-=======
-        self._position = random.uniform(self._hard_limits[0],
-                                        self._hard_limits[1])
->>>>>>> 7e885ad5
 
         self._register('position',
                        self._get_position,
